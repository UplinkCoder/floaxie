/*
 * Copyright 2015 Alexey Chernov <4ernov@gmail.com>
 *
 * Licensed under the Apache License, Version 2.0 (the "License");
 * you may not use this file except in compliance with the License.
 * You may obtain a copy of the License at
 *
 * http://www.apache.org/licenses/LICENSE-2.0
 *
 * Unless required by applicable law or agreed to in writing, software
 * distributed under the License is distributed on an "AS IS" BASIS,
 * WITHOUT WARRANTIES OR CONDITIONS OF ANY KIND, either express or implied.
 * See the License for the specific language governing permissions and
 * limitations under the License.
 *
 * diy_fp class and helper functions use code and influenced by
 * Florian Loitsch's original Grisu algorithms implementation
 * (http://florian.loitsch.com/publications/bench.tar.gz)
 * and "Printing Floating-Point Numbers Quickly and Accurately with
 * Integers" paper
 * (http://florian.loitsch.com/publications/dtoa-pldi2010.pdf)
 */

#ifndef FLOAXIE_DIY_FP_H
#define FLOAXIE_DIY_FP_H

#include <limits>
#include <cstdint>
#include <cassert>
#include <ostream>
#include <utility>

#include <floaxie/bit_ops.h>
#include <floaxie/print.h>
#include <floaxie/type_punning_cast.h>

namespace floaxie
{
	class diy_fp
	{
	public:
		typedef std::uint64_t mantissa_storage_type;
		typedef int exponent_storage_type;

	private:
<<<<<<< HEAD

		template<typename NumericType> static constexpr mantissa_storage_type msb_value()
		{
			return mantissa_storage_type(1) << (bit_size<NumericType>() - 1);
		}

		template<typename NumericType> static constexpr mantissa_storage_type max_integer_value()
		{
			return msb_value<NumericType>() + (msb_value<NumericType>() - 1);
		}

		template<std::size_t bit_pos> static constexpr mantissa_storage_type hidden_bit()
		{
			return mantissa_storage_type(1) << bit_pos;
		}

		template<typename FloatType> static constexpr mantissa_storage_type hidden_bit()
		{
			static_assert(std::numeric_limits<FloatType>::is_iec559, "Only IEEE-754 floating point types are supported");
			return mantissa_storage_type(1) << (std::numeric_limits<FloatType>::digits - 1);
=======
		template<typename FloatType> static constexpr mantissa_storage_type hidden_bit()
		{
			static_assert(std::numeric_limits<FloatType>::is_iec559, "Only IEEE-754 floating point types are supported");
			return raised_bit<mantissa_storage_type>(std::numeric_limits<FloatType>::digits - 1);
>>>>>>> c19640cc
		}

	public:
		diy_fp() = default;
		diy_fp(const diy_fp&) = default;
		constexpr diy_fp(mantissa_storage_type mantissa, exponent_storage_type exponent) : m_f(mantissa), m_e(exponent) { }
		template<typename FloatType> explicit diy_fp(FloatType d) noexcept
		{
			static_assert(std::numeric_limits<FloatType>::is_iec559, "Only IEEE-754 floating point types are supported");

			constexpr auto full_mantissa_bit_size(std::numeric_limits<FloatType>::digits);
			constexpr auto mantissa_bit_size(full_mantissa_bit_size - 1); // remember hidden bit
			constexpr mantissa_storage_type mantissa_mask(mask<mantissa_storage_type>(mantissa_bit_size));
			constexpr mantissa_storage_type exponent_mask((~mantissa_mask) ^ msb_value<FloatType>()); // ignore sign bit
			constexpr exponent_storage_type exponent_bias(std::numeric_limits<FloatType>::max_exponent - 1 + mantissa_bit_size);

			mantissa_storage_type parts = type_punning_cast<mantissa_storage_type>(d);

			m_f = parts & mantissa_mask;
			m_e = (parts & exponent_mask) >> mantissa_bit_size;

			if (m_e)
			{
				m_f += hidden_bit<FloatType>();
				m_e -= exponent_bias;
			}
			else
			{
				m_e = 1 - exponent_bias;
			}
		}

		template<typename FloatType> struct downsample_result
		{
			FloatType value;
			bool is_accurate;
		};

		template<typename FloatType> inline downsample_result<FloatType> downsample()
		{
			static_assert(std::numeric_limits<FloatType>::is_iec559, "Only IEEE-754 floating point types are supported.");
			static_assert(sizeof(FloatType) == sizeof(mantissa_storage_type), "Float type is not compatible.");

			assert(is_normalized());

			downsample_result<FloatType> ret;
			ret.is_accurate = true;

			constexpr auto full_mantissa_bit_size(std::numeric_limits<FloatType>::digits);
			constexpr auto mantissa_bit_size(full_mantissa_bit_size - 1); // remember hidden bit
			constexpr mantissa_storage_type my_mantissa_size(bit_size<mantissa_storage_type>());
			constexpr mantissa_storage_type mantissa_mask(mask<mantissa_storage_type>(mantissa_bit_size));
			constexpr exponent_storage_type exponent_bias(std::numeric_limits<FloatType>::max_exponent - 1 + mantissa_bit_size);
			constexpr std::size_t lsb_pow(my_mantissa_size - full_mantissa_bit_size);

			const auto f(m_f);

			if (m_e >= std::numeric_limits<FloatType>::max_exponent)
			{
				ret.value = std::numeric_limits<FloatType>::infinity();
				return ret;
			}

			if (m_e + int(my_mantissa_size) < std::numeric_limits<FloatType>::min_exponent - int(mantissa_bit_size))
			{
				ret.value = FloatType(0);
				return ret;
			}

			const std::size_t denorm_exp(positive_part(std::numeric_limits<FloatType>::min_exponent - int(mantissa_bit_size) - m_e - 1));

			assert(denorm_exp < my_mantissa_size);

			mantissa_storage_type parts;
			const std::size_t shift_amount(std::max(denorm_exp, lsb_pow));
			parts = (m_e + shift_amount + exponent_bias - (denorm_exp > lsb_pow)) << mantissa_bit_size;
			const auto& round(round_up(f, shift_amount));
			parts |= ((f >> shift_amount) + round.value) & mantissa_mask;

			ret.value = type_punning_cast<FloatType>(parts);
			ret.is_accurate = round.is_accurate;

			return ret;
		}

		constexpr mantissa_storage_type mantissa() const
		{
			return m_f;
		}

		constexpr exponent_storage_type exponent() const
		{
			return m_e;
		}

		bool is_normalized() const noexcept
		{
			return m_f & msb_value<mantissa_storage_type>();
		}

		template<std::size_t original_matissa_bit_width> std::size_t normalize() noexcept
		{
			static_assert(original_matissa_bit_width >= 0, "Mantissa bit width should be >= 0");

			const auto initial_e = m_e;

<<<<<<< HEAD
			while (!(m_f & hidden_bit<original_matissa_bit_width - 1>()))
=======
			while (!nth_bit(m_f, original_matissa_bit_width))
>>>>>>> c19640cc
			{
				m_f <<= 1;
				m_e--;
			}

<<<<<<< HEAD
			constexpr mantissa_storage_type my_mantissa_size(std::numeric_limits<mantissa_storage_type>::digits);
			constexpr mantissa_storage_type e_diff = my_mantissa_size - original_matissa_bit_width;
=======
			constexpr mantissa_storage_type my_mantissa_size(bit_size<mantissa_storage_type>());
			constexpr mantissa_storage_type e_diff = my_mantissa_size - original_matissa_bit_width - 1;
>>>>>>> c19640cc

			m_f <<= e_diff;
			m_e -= e_diff;

			return initial_e - m_e;
		}

		std::size_t normalize() noexcept
		{
			const auto initial_e = m_e;

			while (!highest_bit(m_f))
			{
				m_f <<= 1;
				m_e--;
			}

			return initial_e - m_e;
		}

		diy_fp& operator-=(const diy_fp& rhs) noexcept
		{
			assert(m_e == rhs.m_e && m_f >= rhs.m_f);

			m_f -= rhs.m_f;
			m_e = rhs.m_e;

			return *this;
		}

		diy_fp operator-(const diy_fp& rhs) const noexcept
		{
			return diy_fp(*this) -= rhs;
		}

		diy_fp& operator*=(const diy_fp& rhs) noexcept
		{
			constexpr auto mask_32 = 0xffffffff;

			// TODO: don't rely on 64 bit size of mantissa_storage_type
			const mantissa_storage_type a = m_f >> 32;
			const mantissa_storage_type b = m_f & mask_32;
			const mantissa_storage_type c = rhs.m_f >> 32;
			const mantissa_storage_type d = rhs.m_f & mask_32;

			const mantissa_storage_type ac = a * c;
			const mantissa_storage_type bc = b * c;
			const mantissa_storage_type ad = a * d;
			const mantissa_storage_type bd = b * d;

			const mantissa_storage_type tmp = (bd >> 32) + (ad & mask_32) + (bc & mask_32) + (0x1ul << 31);

			m_f = ac + (ad >> 32) + (bc >> 32) + (tmp >> 32);
			m_e += rhs.m_e + 64;

			return *this;
		}

		diy_fp operator*(const diy_fp& rhs) const noexcept
		{
			return diy_fp(*this) *= rhs;
		}

		diy_fp& operator++() noexcept
		{
			if (m_f < std::numeric_limits<diy_fp::mantissa_storage_type>::max())
			{
				++m_f;
			}
			else
			{
				m_f >>= 1;
				++m_f;
				++m_e;
			}
			return *this;
		}

		diy_fp operator++(int) noexcept
		{
			auto temp = *this;
			++(*this);
			return temp;
		}

		diy_fp& operator--() noexcept
		{
			if (m_f > 1)
			{
				--m_f;
			}
			else
			{
				m_f <<= 1;
				--m_f;
				--m_e;
			}
			return *this;
		}

		diy_fp operator--(int) noexcept
		{
			auto temp = *this;
			--(*this);
			return temp;
		}

		bool operator==(const diy_fp& d) const noexcept
		{
			return m_f == d.m_f && m_e == d.m_e;
		}

		bool operator!=(const diy_fp& d) const noexcept
		{
			return !operator==(d);
		}

		template<typename FloatType> static std::pair<diy_fp, diy_fp> boundaries(FloatType d) noexcept
		{
			static_assert(std::numeric_limits<FloatType>::is_iec559, "Only IEEE-754 floating point types are supported");

			std::pair<diy_fp, diy_fp> result;
			diy_fp &mi(result.first), &pl(result.second);
			pl = diy_fp(d);
			mi = pl;

			pl.m_f <<= 1;
			pl.m_f += 1;

			pl.m_e  -= 1;
<<<<<<< HEAD

			pl.normalize<std::numeric_limits<FloatType>::digits + 1>(); // as we've just increased precision of IEEE-754 type by 1
=======
>>>>>>> c19640cc

			constexpr auto d_digits(std::numeric_limits<FloatType>::digits);

			pl.normalize<d_digits>(); // as we increase precision of IEEE-754 type by 1

			const unsigned char shift_amount(1 + nth_bit(mi.m_f, d_digits));

			mi.m_f <<= shift_amount;
			mi.m_f -= 1;
			mi.m_e -= shift_amount;

			mi.m_f <<= mi.m_e - pl.m_e;
			mi.m_e = pl.m_e;

			return result;
		}

		template<typename Ch, typename Alloc>
		friend std::basic_ostream<Ch, Alloc>& operator<<(std::basic_ostream<Ch, Alloc>& os, const diy_fp& v)
		{
			os << "(f = " << print_binary(v.m_f) << ", e = " << v.m_e << ')';
			return os;
		}

	private:
		mantissa_storage_type m_f;
		exponent_storage_type m_e;
	};
}

#endif // FLOAXIE_DIY_FP_H<|MERGE_RESOLUTION|>--- conflicted
+++ resolved
@@ -43,33 +43,10 @@
 		typedef int exponent_storage_type;
 
 	private:
-<<<<<<< HEAD
-
-		template<typename NumericType> static constexpr mantissa_storage_type msb_value()
-		{
-			return mantissa_storage_type(1) << (bit_size<NumericType>() - 1);
-		}
-
-		template<typename NumericType> static constexpr mantissa_storage_type max_integer_value()
-		{
-			return msb_value<NumericType>() + (msb_value<NumericType>() - 1);
-		}
-
-		template<std::size_t bit_pos> static constexpr mantissa_storage_type hidden_bit()
-		{
-			return mantissa_storage_type(1) << bit_pos;
-		}
-
-		template<typename FloatType> static constexpr mantissa_storage_type hidden_bit()
-		{
-			static_assert(std::numeric_limits<FloatType>::is_iec559, "Only IEEE-754 floating point types are supported");
-			return mantissa_storage_type(1) << (std::numeric_limits<FloatType>::digits - 1);
-=======
 		template<typename FloatType> static constexpr mantissa_storage_type hidden_bit()
 		{
 			static_assert(std::numeric_limits<FloatType>::is_iec559, "Only IEEE-754 floating point types are supported");
 			return raised_bit<mantissa_storage_type>(std::numeric_limits<FloatType>::digits - 1);
->>>>>>> c19640cc
 		}
 
 	public:
@@ -176,23 +153,14 @@
 
 			const auto initial_e = m_e;
 
-<<<<<<< HEAD
-			while (!(m_f & hidden_bit<original_matissa_bit_width - 1>()))
-=======
 			while (!nth_bit(m_f, original_matissa_bit_width))
->>>>>>> c19640cc
 			{
 				m_f <<= 1;
 				m_e--;
 			}
 
-<<<<<<< HEAD
-			constexpr mantissa_storage_type my_mantissa_size(std::numeric_limits<mantissa_storage_type>::digits);
-			constexpr mantissa_storage_type e_diff = my_mantissa_size - original_matissa_bit_width;
-=======
 			constexpr mantissa_storage_type my_mantissa_size(bit_size<mantissa_storage_type>());
 			constexpr mantissa_storage_type e_diff = my_mantissa_size - original_matissa_bit_width - 1;
->>>>>>> c19640cc
 
 			m_f <<= e_diff;
 			m_e -= e_diff;
@@ -323,11 +291,6 @@
 			pl.m_f += 1;
 
 			pl.m_e  -= 1;
-<<<<<<< HEAD
-
-			pl.normalize<std::numeric_limits<FloatType>::digits + 1>(); // as we've just increased precision of IEEE-754 type by 1
-=======
->>>>>>> c19640cc
 
 			constexpr auto d_digits(std::numeric_limits<FloatType>::digits);
 
